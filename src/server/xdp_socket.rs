use std::{
    array,
    ffi::CString,
    io::Write,
    mem,
    mem::MaybeUninit,
    net::{Ipv4Addr, SocketAddr, SocketAddrV4},
    ptr::{self, addr_of_mut, null, null_mut},
    slice,
    sync::{
        atomic::{AtomicBool, Ordering},
        Arc, Mutex,
    },
    thread,
};

use anyhow::{bail, Result};
use libbpf_rs::libbpf_sys::*;
use libc::{
    c_void, if_nametoindex, pollfd, posix_memalign, sendto, sysconf, MSG_DONTWAIT, POLLIN,
    _SC_PAGESIZE,
};
use pnet::{
    packet::{
        ethernet::{EtherType, EtherTypes, MutableEthernetPacket},
        ip,
        ip::{IpNextHeaderProtocol, IpNextHeaderProtocols},
        ipv4::{self, MutableIpv4Packet},
        udp::{self, MutableUdpPacket, Udp},
        MutablePacket, Packet,
    },
    util::MacAddr,
};

use super::{server::UmemCtrl, xdppass::*};
use crate::server::server::xsk_alloc_umem_frame;

const FRAME_SIZE: usize = XSK_UMEM__DEFAULT_FRAME_SIZE as usize;
const NUM_FRAMES: usize = 4096;

// fn xsk_alloc_umem_frame(umem_frame_addr: &mut [u64], umem_frame_free: &mut
// usize) -> u64 {     if *umem_frame_free == 0 {
//         return u64::MAX;
//     }
//     *umem_frame_free -= 1;
//     let frame = umem_frame_addr[*umem_frame_free];
//     umem_frame_addr[*umem_frame_free] = u64::MAX;
//     return frame;
// }

<<<<<<< HEAD
// fn __main() -> Result<()> {
//     let opts = Command::from_args();
//     let ifname = CString::new(opts.ifname).unwrap();
//     let ifindex = unsafe { if_nametoindex(ifname.as_ptr()) as i32 };

//     let (
//         (prog_fd, buffer_size, buffer, mut umem),
//         (mut fq, mut cq, mut rx, mut tx),
//         (xsk, mut umem_frame_free, mut umem_frame_addr),
//     ) = unsafe { setup(ifname) };

//     let running = Arc::new(AtomicBool::new(true));
//     let r = running.clone();
//     ctrlc::set_handler(move || {
//         r.store(false, Ordering::SeqCst);
//     })?;

//     let mut dgram_recv_buf = vec![0; 4096];
//     let mut prod_addr = 0;

//     while running.load(Ordering::SeqCst) {
//         unsafe {
//             let mut idx_rx = 0;
//             let mut idx_fq: u32 = 0;
//             let mut idx_tx: u32 = 0;

//             let received = peek_rx_ring(
//                 &mut idx_rx,
//                 &mut idx_fq,
//                 &mut rx,
//                 &mut fq,
//                 &mut umem_frame_free,
//                 &mut umem_frame_addr,
//             );

//             for _ in 0..received {
//                 if let Some((peer_addr, local_addr, local_mac, peer_mac,
// udp_payload)) =                     receive_packet(&mut rx, &mut idx_rx,
// buffer)                 {
//                     let new_payload = udp_payload;
//                     send_packet(
//                         &mut tx,
//                         &mut idx_tx,
//                         buffer,
//                         xsk.assume_init(),
//                         &mut umem_frame_addr,
//                         &mut umem_frame_free,
//                         local_mac,
//                         peer_mac,
//                         local_addr,
//                         peer_addr,
//                         new_payload.as_slice(),
//                     );
//                 }
//             }

//             _xsk_ring_cons__release(&mut rx, received);
//         }
//     }

//     unsafe {
//         let ret = bpf_xdp_detach(ifindex, XDP_FLAGS_SKB_MODE, ptr::null());
//         println!("bpf_xdp_detach: {}", ret);
//     }

//     Ok(())
// }

// #[allow(clippy::type_complexity)]
// pub(crate) unsafe fn setup(
//     ifname: CString,
// ) -> (
//     (
//         i32,
//         usize,
//         *mut libc::c_void,
//         *mut libbpf_rs::libbpf_sys::xsk_umem,
//     ),
//     (
//         libbpf_rs::libbpf_sys::xsk_ring_prod,
//         libbpf_rs::libbpf_sys::xsk_ring_cons,
//         libbpf_rs::libbpf_sys::xsk_ring_cons,
//         libbpf_rs::libbpf_sys::xsk_ring_prod,
//     ),
//     (
//         std::mem::MaybeUninit<*mut libbpf_rs::libbpf_sys::xsk_socket>,
//         usize,
//         [u64; NUM_FRAMES],
//     ),
// ) {
//     let ifindex = if_nametoindex(ifname.as_ptr()) as i32;
//     println!("ifindex: {ifindex}");

//     // bump_memlock_rlimit()?;

//     let skel_builder = XdppassSkelBuilder::default();
//     let open_skel = skel_builder.open().unwrap();
//     let skel = open_skel.load().unwrap();

//     let prog_fd = skel.progs().xdp_pass_prog().fd();
//     let maps = skel.maps();
//     println!("map fd: {}", maps.xsks_map().fd());

//     let buffer_size = FRAME_SIZE * NUM_FRAMES;
//     let mut buffer: *mut c_void = ptr::null_mut();

//     let page_size = sysconf(_SC_PAGESIZE) as usize;
//     println!("page size: {}", page_size);
//     let ret = posix_memalign(&mut buffer, page_size, buffer_size);
//     println!("posix_memalign: {}", ret);

//     let mut umem: MaybeUninit<*mut xsk_umem> = MaybeUninit::zeroed();
//     let mut fq: MaybeUninit<xsk_ring_prod> = MaybeUninit::zeroed();
//     let mut cq: MaybeUninit<xsk_ring_cons> = MaybeUninit::zeroed();

//     let ret = bpf_set_link_xdp_fd(ifindex, prog_fd, XDP_FLAGS_SKB_MODE);
//     println!("bpf_set_link_xdp_fd: {}", ret);

//     let ret = xsk_umem__create(
//         umem.as_mut_ptr(),
//         buffer,
//         buffer_size as u64,
//         fq.as_mut_ptr(),
//         cq.as_mut_ptr(),
//         null(),
//     );
//     println!("xsk_umem__create: {}", ret);

//     let umem = unsafe { umem.assume_init() };
//     let mut fq = unsafe { fq.assume_init() };
//     let mut cq = unsafe { cq.assume_init() };

//     let mut xsk: MaybeUninit<*mut xsk_socket> = MaybeUninit::zeroed();
//     let mut rx: MaybeUninit<xsk_ring_cons> = MaybeUninit::zeroed();
//     let mut tx: MaybeUninit<xsk_ring_prod> = MaybeUninit::zeroed();

//     let mut config: MaybeUninit<xsk_socket_config> = MaybeUninit::zeroed();
//     addr_of_mut!((*config.as_mut_ptr()).rx_size).
// write(XSK_RING_CONS__DEFAULT_NUM_DESCS);     addr_of_mut!((*config.
// as_mut_ptr()).tx_size).write(XSK_RING_PROD__DEFAULT_NUM_DESCS);
//     addr_of_mut!((*config.as_mut_ptr()).libbpf_flags).
// write(XSK_LIBBPF_FLAGS__INHIBIT_PROG_LOAD);     addr_of_mut!((*config.
// as_mut_ptr()).xdp_flags).write(XDP_FLAGS_SKB_MODE);     addr_of_mut!((*
// config.as_mut_ptr()).bind_flags).write((XDP_COPY | XDP_USE_NEED_WAKEUP) as
// u16);     let ret = xsk_socket__create(
//         xsk.as_mut_ptr(),
//         ifname.as_ptr(),
//         0,
//         umem,
//         rx.as_mut_ptr(),
//         tx.as_mut_ptr(),
//         config.as_ptr(),
//     );
//     println!("xsk_socket__create: {}", ret);

//     let ret = xsk_socket__update_xskmap(xsk.assume_init(),
// maps.xsks_map().fd());     println!("xsk_socket__update_xskmap: {}", ret);

//     let mut prog_id: u32 = 0;
//     let mut umem_frame_addr: [u64; NUM_FRAMES] = array::from_fn(|i| (i *
// FRAME_SIZE) as u64);     let mut umem_frame_free = NUM_FRAMES;
//     let mut idx: u32 = 0;

//     unsafe {
//         let ret = bpf_get_link_xdp_id(ifindex, &mut prog_id,
// XDP_FLAGS_SKB_MODE);         println!("bpf_get_link_xdp_id: {}, prog_id: {}",
// ret, prog_id);

//         let ret =
//             _xsk_ring_prod__reserve(&mut fq, XSK_RING_PROD__DEFAULT_NUM_DESCS
// as u64, &mut idx);         println!("xsk_ring_prod__reserve: {}, idx: {}",
// ret, idx);

//         for _ in 0..XSK_RING_PROD__DEFAULT_NUM_DESCS {
//             _xsk_ring_prod__fill_addr(&mut fq,
// idx).write(xsk_alloc_umem_frame(                 &mut umem_frame_addr,
//                 &mut umem_frame_free,
//             ));
//             idx += 1;
//         }
=======
#[allow(clippy::type_complexity)]
pub(crate) unsafe fn setup(
    ifname: CString,
) -> (
    (
        i32,
        usize,
        *mut libc::c_void,
        *mut libbpf_rs::libbpf_sys::xsk_umem,
    ),
    (
        libbpf_rs::libbpf_sys::xsk_ring_prod,
        libbpf_rs::libbpf_sys::xsk_ring_cons,
        libbpf_rs::libbpf_sys::xsk_ring_cons,
        libbpf_rs::libbpf_sys::xsk_ring_prod,
    ),
    (
        std::mem::MaybeUninit<*mut libbpf_rs::libbpf_sys::xsk_socket>,
        usize,
        [u64; NUM_FRAMES],
    ),
) {
    let ifindex = if_nametoindex(ifname.as_ptr()) as i32;
    info!("[xdp] - ifindex: {ifindex}");

    // bump_memlock_rlimit()?;

    let skel_builder = XdppassSkelBuilder::default();
    let open_skel = skel_builder.open().unwrap();
    let skel = open_skel.load().unwrap();

    let prog_fd = skel.progs().xdp_pass_prog().fd();
    let maps = skel.maps();
    info!("[xdp] - map fd: {}", maps.xsks_map().fd());

    let buffer_size = FRAME_SIZE * NUM_FRAMES;
    let mut buffer: *mut c_void = ptr::null_mut();

    let page_size = sysconf(_SC_PAGESIZE) as usize;
    info!("[xdp] - page size: {}", page_size);
    let ret = posix_memalign(&mut buffer, page_size, buffer_size);
    info!("[xdp] - posix_memalign: {}", ret);

    let mut umem: MaybeUninit<*mut xsk_umem> = MaybeUninit::zeroed();
    let mut fq: MaybeUninit<xsk_ring_prod> = MaybeUninit::zeroed();
    let mut cq: MaybeUninit<xsk_ring_cons> = MaybeUninit::zeroed();

    let ret = bpf_set_link_xdp_fd(ifindex, prog_fd, XDP_FLAGS_SKB_MODE);
    info!("[xdp] - bpf_set_link_xdp_fd: {}", ret);

    let ret = xsk_umem__create(
        umem.as_mut_ptr(),
        buffer,
        buffer_size as u64,
        fq.as_mut_ptr(),
        cq.as_mut_ptr(),
        null(),
    );
    info!("[xdp] - xsk_umem__create: {}", ret);

    let umem = unsafe { umem.assume_init() };
    let mut fq = unsafe { fq.assume_init() };
    let mut cq = unsafe { cq.assume_init() };

    let mut xsk: MaybeUninit<*mut xsk_socket> = MaybeUninit::zeroed();
    let mut rx: MaybeUninit<xsk_ring_cons> = MaybeUninit::zeroed();
    let mut tx: MaybeUninit<xsk_ring_prod> = MaybeUninit::zeroed();

    let mut config: MaybeUninit<xsk_socket_config> = MaybeUninit::zeroed();
    addr_of_mut!((*config.as_mut_ptr()).rx_size).write(XSK_RING_CONS__DEFAULT_NUM_DESCS);
    addr_of_mut!((*config.as_mut_ptr()).tx_size).write(XSK_RING_PROD__DEFAULT_NUM_DESCS);
    addr_of_mut!((*config.as_mut_ptr()).libbpf_flags).write(XSK_LIBBPF_FLAGS__INHIBIT_PROG_LOAD);
    addr_of_mut!((*config.as_mut_ptr()).xdp_flags).write(XDP_FLAGS_SKB_MODE);
    addr_of_mut!((*config.as_mut_ptr()).bind_flags).write((XDP_COPY | XDP_USE_NEED_WAKEUP) as u16);
    let ret = xsk_socket__create(
        xsk.as_mut_ptr(),
        ifname.as_ptr(),
        0,
        umem,
        rx.as_mut_ptr(),
        tx.as_mut_ptr(),
        config.as_ptr(),
    );
    info!("[xdp] - xsk_socket__create: {}", ret);

    let ret = xsk_socket__update_xskmap(xsk.assume_init(), maps.xsks_map().fd());
    info!("[xdp] - xsk_socket__update_xskmap: {}", ret);

    let mut prog_id: u32 = 0;
    let mut umem_frame_addr: [u64; NUM_FRAMES] = array::from_fn(|i| (i * FRAME_SIZE) as u64);
    let mut umem_frame_free = NUM_FRAMES;
    let mut idx: u32 = 0;

    unsafe {
        let ret = bpf_get_link_xdp_id(ifindex, &mut prog_id, XDP_FLAGS_SKB_MODE);
        info!("[xdp] - bpf_get_link_xdp_id: {}, prog_id: {}", ret, prog_id);

        let ret =
            _xsk_ring_prod__reserve(&mut fq, XSK_RING_PROD__DEFAULT_NUM_DESCS as u64, &mut idx);
        info!("[xdp] - xsk_ring_prod__reserve: {}, idx: {}", ret, idx);

        for _ in 0..XSK_RING_PROD__DEFAULT_NUM_DESCS {
            _xsk_ring_prod__fill_addr(&mut fq, idx).write(xsk_alloc_umem_frame(
                &mut umem_frame_addr,
                &mut umem_frame_free,
            ));
            idx += 1;
        }
>>>>>>> 92580bab

//         _xsk_ring_prod__submit(&mut fq, XSK_RING_PROD__DEFAULT_NUM_DESCS as
// u64);     }

//     let mut rx = unsafe { rx.assume_init() };
//     let mut tx = unsafe { tx.assume_init() };

//     (
//         (prog_fd, buffer_size, buffer, umem),
//         (fq, cq, rx, tx),
//         (xsk, umem_frame_free, umem_frame_addr),
//     )
// }

#[allow(clippy::too_many_arguments)]
pub(crate) unsafe fn peek_rx_ring(
    idx_rx: &mut u32,
    idx_fq: &mut u32,
    rx: &mut xsk_ring_cons,
    fq: &mut xsk_ring_prod,
    umem_ctrl: &Mutex<UmemCtrl>,
) -> u64 {
    let received = _xsk_ring_cons__peek(rx, 64, idx_rx);
    if received == 0 {
        return 0;
    }
<<<<<<< HEAD
    info!("xsk_ring_cons__peek: {}, idx_rx: {}", received, idx_rx);
=======
    info!(
        "[xdp] - xsk_ring_cons__peek: {}, idx_rx: {}",
        received, idx_rx
    );
>>>>>>> 92580bab

    // Stuff the ring with as much frames as possible
    let mut umem_ctrl = umem_ctrl.lock().unwrap();
    let stock_frames = _xsk_prod_nb_free(fq, umem_ctrl.umem_frame_free as u32);
    if stock_frames > 0 {
        let ret = _xsk_ring_prod__reserve(fq, stock_frames as u64, idx_fq);
        info!(
            "xsk_ring_prod__reserve: {}, stock_frames: {}, idx_fq: {},
        umem_frame_free: {}",
            ret, stock_frames, idx_fq, umem_ctrl.umem_frame_free
        );

        for _ in 0..stock_frames {
            _xsk_ring_prod__fill_addr(fq, *idx_fq).write(xsk_alloc_umem_frame(&mut umem_ctrl));
            *idx_fq += 1;
        }
        _xsk_ring_prod__submit(fq, stock_frames as u64);
    }

    received
}

/// Return values:
/// - peer_addr
/// - local_addr
/// - local_mac
/// - peer_mac
/// - udp_payload
#[allow(clippy::too_many_arguments)]
pub(crate) unsafe fn receive_packet(
    rx: &mut xsk_ring_cons,
    idx_rx: &mut u32,
    buffer: *mut c_void,
) -> Option<(SocketAddr, SocketAddr, MacAddr, MacAddr, Vec<u8>)> {
    let desc = _xsk_ring_cons__rx_desc(rx, *idx_rx);
    *idx_rx += 1;
    let addr = (*desc).addr;
    let len = (*desc).len as usize;
    let ptr = _xsk_umem__get_data(buffer, addr);
    let data = slice::from_raw_parts_mut(ptr as *mut u8, len);
    let mut eth = MutableEthernetPacket::new(data)?;
    let mut ip = MutableIpv4Packet::new(eth.payload_mut())?;
    let peer_ip = ip.get_source();
    let local_ip = ip.get_destination();
    let udp = MutableUdpPacket::new(ip.payload_mut())?;

    let udp_payload = udp.payload().to_owned();

    let peer_addr = SocketAddr::V4(SocketAddrV4::new(peer_ip, udp.get_source()));
    let local_addr = SocketAddr::V4(SocketAddrV4::new(local_ip, udp.get_destination()));
    let local_mac = eth.get_destination();
    let peer_mac = eth.get_source();

    info!(
        "received packet from {:?}, payload size {:?}",
        peer_addr,
        udp_payload.len()
    );

    Some((peer_addr, local_addr, local_mac, peer_mac, udp_payload))
}

#[allow(clippy::too_many_arguments)]
pub(crate) unsafe fn send_packet(
    tx: *mut xsk_ring_prod,
    umem: *mut c_void,
    xsk: *const xsk_socket,
    umem_ctrl: &Mutex<UmemCtrl>,
    source_mac: MacAddr,
    dest_mac: MacAddr,
    source_addr: SocketAddr,
    dest_addr: SocketAddr,
    payload: &[u8],
) {
<<<<<<< HEAD
    let mut idx_tx: u32 = 0;
    // if ret > 0 {
    let mut udp = MutableUdpPacket::owned(vec![0; payload.len() + 8]).unwrap();
    udp.set_payload(payload);
    udp.set_source(source_addr.port());
    udp.set_destination(dest_addr.port());
    udp.set_length((payload.len() as u16 + 8));
    udp.set_checksum(0);
    let udp = udp.consume_to_immutable();
    info!("{:?}", udp);
    let udp_buf = udp.packet();

    let ip_len = udp_buf.len() + 20;
    let mut ip = MutableIpv4Packet::owned(vec![0; ip_len]).unwrap();
    ip.set_next_level_protocol(IpNextHeaderProtocols::Udp);
    ip.set_header_length(5);
    ip.set_version(4);
    ip.set_ttl(64);
    ip.set_total_length(udp_buf.len() as u16 + 20);
    ip.set_payload(udp_buf);
    ip.set_source(extract_ipv4(&source_addr));
    ip.set_destination(extract_ipv4(&dest_addr));
    ip.set_checksum(ipv4::checksum(&ip.to_immutable()));
    let ip = ip.consume_to_immutable();
    info!("{:?}", ip);
    let ip_buf = ip.packet();

    let mut eth = MutableEthernetPacket::owned(vec![0; ip_buf.len() + 64]).unwrap();
    eth.set_source(source_mac);
    eth.set_destination(dest_mac);
    eth.set_ethertype(EtherTypes::Ipv4);
    eth.set_payload(ip_buf);
    info!("{:?}", eth);
    let eth = eth.consume_to_immutable();
    let eth_buf = eth.packet();

    let addr = xsk_alloc_umem_frame(&mut umem_ctrl.lock().unwrap());
    let data_ptr = _xsk_umem__get_data(umem, addr);
    ptr::copy_nonoverlapping(eth_buf.as_ptr(), data_ptr as *mut u8, eth_buf.len());

    let umem_ctrl = umem_ctrl.lock().unwrap();
    let ret = _xsk_ring_prod__reserve(tx, 1, &mut idx_tx);
    info!(
        "xsk_ring_prod__reserve: {}, idx_tx: {}, addr: {}, thread_id: {:?}",
        ret,
        idx_tx,
        addr,
        thread::current().id()
    );
    _xsk_ring_prod__fill_addr(tx, idx_tx).write(addr);
    let desc = _xsk_ring_prod__tx_desc(tx, idx_tx);
    (*desc).len = eth_buf.len() as _;
    _xsk_ring_prod__submit(tx, 1);
    drop(umem_ctrl);

    info!("data write finished");

    info!("submit finished");
    sendto(xsk_socket__fd(xsk), null(), 0, MSG_DONTWAIT, null(), 0);
    info!("sendto finished");
    // }
=======
    let ret = _xsk_ring_prod__reserve(tx, 1, idx_tx);
    if ret > 0 {
        let mut udp = MutableUdpPacket::owned(vec![0; payload.len() + 8]).unwrap();
        udp.set_payload(payload);
        udp.set_source(source_addr.port());
        udp.set_destination(dest_addr.port());
        udp.set_length((payload.len() as u16 + 8));
        udp.set_checksum(0);
        let udp = udp.consume_to_immutable();
        info!("[xdp] - {:?}", udp);
        let udp_buf = udp.packet();

        let ip_len = udp_buf.len() + 20;
        let mut ip = MutableIpv4Packet::owned(vec![0; ip_len]).unwrap();
        ip.set_next_level_protocol(IpNextHeaderProtocols::Udp);
        ip.set_header_length(5);
        ip.set_version(4);
        ip.set_ttl(64);
        ip.set_total_length(udp_buf.len() as u16 + 20);
        ip.set_payload(udp_buf);
        ip.set_source(extract_ipv4(&source_addr));
        ip.set_destination(extract_ipv4(&dest_addr));
        ip.set_checksum(ipv4::checksum(&ip.to_immutable()));
        let ip = ip.consume_to_immutable();
        info!("[xdp] - {:?}", ip);
        let ip_buf = ip.packet();

        let mut eth = MutableEthernetPacket::owned(vec![0; ip_buf.len() + 64]).unwrap();
        eth.set_source(source_mac);
        eth.set_destination(dest_mac);
        eth.set_ethertype(EtherTypes::Ipv4);
        eth.set_payload(ip_buf);
        info!("[xdp] - {:?}", eth);
        let eth = eth.consume_to_immutable();
        let eth_buf = eth.packet();

        _xsk_ring_prod__fill_addr(tx, *idx_tx)
            .write(xsk_alloc_umem_frame(umem_frame_addr, umem_frame_free));
        let desc = _xsk_ring_prod__tx_desc(tx, *idx_tx);
        *idx_tx += 1;

        info!("[xdp] - {:?}", eth_buf);

        (*desc).len = eth_buf.len() as _;
        let data_ptr = _xsk_umem__get_data(umem, (*desc).addr);
        ptr::copy_nonoverlapping(eth_buf.as_ptr(), data_ptr as *mut u8, eth_buf.len());
        // let _ = data.write(eth_buf);

        info!("[xdp] - data write finished");

        _xsk_ring_prod__submit(tx, 1);
        info!("[xdp] - submit finished");
        sendto(xsk_socket__fd(xsk), null(), 0, MSG_DONTWAIT, null(), 0);
        info!("[xdp] - sendto finished");
    }
>>>>>>> 92580bab
}

fn extract_ipv4(socket_addr: &SocketAddr) -> Ipv4Addr {
    match socket_addr {
        SocketAddr::V4(v4) => *v4.ip(),
        SocketAddr::V6(_) => todo!(),
    }
}<|MERGE_RESOLUTION|>--- conflicted
+++ resolved
@@ -48,7 +48,6 @@
 //     return frame;
 // }
 
-<<<<<<< HEAD
 // fn __main() -> Result<()> {
 //     let opts = Command::from_args();
 //     let ifname = CString::new(opts.ifname).unwrap();
@@ -229,116 +228,6 @@
 //             ));
 //             idx += 1;
 //         }
-=======
-#[allow(clippy::type_complexity)]
-pub(crate) unsafe fn setup(
-    ifname: CString,
-) -> (
-    (
-        i32,
-        usize,
-        *mut libc::c_void,
-        *mut libbpf_rs::libbpf_sys::xsk_umem,
-    ),
-    (
-        libbpf_rs::libbpf_sys::xsk_ring_prod,
-        libbpf_rs::libbpf_sys::xsk_ring_cons,
-        libbpf_rs::libbpf_sys::xsk_ring_cons,
-        libbpf_rs::libbpf_sys::xsk_ring_prod,
-    ),
-    (
-        std::mem::MaybeUninit<*mut libbpf_rs::libbpf_sys::xsk_socket>,
-        usize,
-        [u64; NUM_FRAMES],
-    ),
-) {
-    let ifindex = if_nametoindex(ifname.as_ptr()) as i32;
-    info!("[xdp] - ifindex: {ifindex}");
-
-    // bump_memlock_rlimit()?;
-
-    let skel_builder = XdppassSkelBuilder::default();
-    let open_skel = skel_builder.open().unwrap();
-    let skel = open_skel.load().unwrap();
-
-    let prog_fd = skel.progs().xdp_pass_prog().fd();
-    let maps = skel.maps();
-    info!("[xdp] - map fd: {}", maps.xsks_map().fd());
-
-    let buffer_size = FRAME_SIZE * NUM_FRAMES;
-    let mut buffer: *mut c_void = ptr::null_mut();
-
-    let page_size = sysconf(_SC_PAGESIZE) as usize;
-    info!("[xdp] - page size: {}", page_size);
-    let ret = posix_memalign(&mut buffer, page_size, buffer_size);
-    info!("[xdp] - posix_memalign: {}", ret);
-
-    let mut umem: MaybeUninit<*mut xsk_umem> = MaybeUninit::zeroed();
-    let mut fq: MaybeUninit<xsk_ring_prod> = MaybeUninit::zeroed();
-    let mut cq: MaybeUninit<xsk_ring_cons> = MaybeUninit::zeroed();
-
-    let ret = bpf_set_link_xdp_fd(ifindex, prog_fd, XDP_FLAGS_SKB_MODE);
-    info!("[xdp] - bpf_set_link_xdp_fd: {}", ret);
-
-    let ret = xsk_umem__create(
-        umem.as_mut_ptr(),
-        buffer,
-        buffer_size as u64,
-        fq.as_mut_ptr(),
-        cq.as_mut_ptr(),
-        null(),
-    );
-    info!("[xdp] - xsk_umem__create: {}", ret);
-
-    let umem = unsafe { umem.assume_init() };
-    let mut fq = unsafe { fq.assume_init() };
-    let mut cq = unsafe { cq.assume_init() };
-
-    let mut xsk: MaybeUninit<*mut xsk_socket> = MaybeUninit::zeroed();
-    let mut rx: MaybeUninit<xsk_ring_cons> = MaybeUninit::zeroed();
-    let mut tx: MaybeUninit<xsk_ring_prod> = MaybeUninit::zeroed();
-
-    let mut config: MaybeUninit<xsk_socket_config> = MaybeUninit::zeroed();
-    addr_of_mut!((*config.as_mut_ptr()).rx_size).write(XSK_RING_CONS__DEFAULT_NUM_DESCS);
-    addr_of_mut!((*config.as_mut_ptr()).tx_size).write(XSK_RING_PROD__DEFAULT_NUM_DESCS);
-    addr_of_mut!((*config.as_mut_ptr()).libbpf_flags).write(XSK_LIBBPF_FLAGS__INHIBIT_PROG_LOAD);
-    addr_of_mut!((*config.as_mut_ptr()).xdp_flags).write(XDP_FLAGS_SKB_MODE);
-    addr_of_mut!((*config.as_mut_ptr()).bind_flags).write((XDP_COPY | XDP_USE_NEED_WAKEUP) as u16);
-    let ret = xsk_socket__create(
-        xsk.as_mut_ptr(),
-        ifname.as_ptr(),
-        0,
-        umem,
-        rx.as_mut_ptr(),
-        tx.as_mut_ptr(),
-        config.as_ptr(),
-    );
-    info!("[xdp] - xsk_socket__create: {}", ret);
-
-    let ret = xsk_socket__update_xskmap(xsk.assume_init(), maps.xsks_map().fd());
-    info!("[xdp] - xsk_socket__update_xskmap: {}", ret);
-
-    let mut prog_id: u32 = 0;
-    let mut umem_frame_addr: [u64; NUM_FRAMES] = array::from_fn(|i| (i * FRAME_SIZE) as u64);
-    let mut umem_frame_free = NUM_FRAMES;
-    let mut idx: u32 = 0;
-
-    unsafe {
-        let ret = bpf_get_link_xdp_id(ifindex, &mut prog_id, XDP_FLAGS_SKB_MODE);
-        info!("[xdp] - bpf_get_link_xdp_id: {}, prog_id: {}", ret, prog_id);
-
-        let ret =
-            _xsk_ring_prod__reserve(&mut fq, XSK_RING_PROD__DEFAULT_NUM_DESCS as u64, &mut idx);
-        info!("[xdp] - xsk_ring_prod__reserve: {}, idx: {}", ret, idx);
-
-        for _ in 0..XSK_RING_PROD__DEFAULT_NUM_DESCS {
-            _xsk_ring_prod__fill_addr(&mut fq, idx).write(xsk_alloc_umem_frame(
-                &mut umem_frame_addr,
-                &mut umem_frame_free,
-            ));
-            idx += 1;
-        }
->>>>>>> 92580bab
 
 //         _xsk_ring_prod__submit(&mut fq, XSK_RING_PROD__DEFAULT_NUM_DESCS as
 // u64);     }
@@ -365,14 +254,11 @@
     if received == 0 {
         return 0;
     }
-<<<<<<< HEAD
-    info!("xsk_ring_cons__peek: {}, idx_rx: {}", received, idx_rx);
-=======
+
     info!(
         "[xdp] - xsk_ring_cons__peek: {}, idx_rx: {}",
         received, idx_rx
     );
->>>>>>> 92580bab
 
     // Stuff the ring with as much frames as possible
     let mut umem_ctrl = umem_ctrl.lock().unwrap();
@@ -447,7 +333,6 @@
     dest_addr: SocketAddr,
     payload: &[u8],
 ) {
-<<<<<<< HEAD
     let mut idx_tx: u32 = 0;
     // if ret > 0 {
     let mut udp = MutableUdpPacket::owned(vec![0; payload.len() + 8]).unwrap();
@@ -509,63 +394,6 @@
     sendto(xsk_socket__fd(xsk), null(), 0, MSG_DONTWAIT, null(), 0);
     info!("sendto finished");
     // }
-=======
-    let ret = _xsk_ring_prod__reserve(tx, 1, idx_tx);
-    if ret > 0 {
-        let mut udp = MutableUdpPacket::owned(vec![0; payload.len() + 8]).unwrap();
-        udp.set_payload(payload);
-        udp.set_source(source_addr.port());
-        udp.set_destination(dest_addr.port());
-        udp.set_length((payload.len() as u16 + 8));
-        udp.set_checksum(0);
-        let udp = udp.consume_to_immutable();
-        info!("[xdp] - {:?}", udp);
-        let udp_buf = udp.packet();
-
-        let ip_len = udp_buf.len() + 20;
-        let mut ip = MutableIpv4Packet::owned(vec![0; ip_len]).unwrap();
-        ip.set_next_level_protocol(IpNextHeaderProtocols::Udp);
-        ip.set_header_length(5);
-        ip.set_version(4);
-        ip.set_ttl(64);
-        ip.set_total_length(udp_buf.len() as u16 + 20);
-        ip.set_payload(udp_buf);
-        ip.set_source(extract_ipv4(&source_addr));
-        ip.set_destination(extract_ipv4(&dest_addr));
-        ip.set_checksum(ipv4::checksum(&ip.to_immutable()));
-        let ip = ip.consume_to_immutable();
-        info!("[xdp] - {:?}", ip);
-        let ip_buf = ip.packet();
-
-        let mut eth = MutableEthernetPacket::owned(vec![0; ip_buf.len() + 64]).unwrap();
-        eth.set_source(source_mac);
-        eth.set_destination(dest_mac);
-        eth.set_ethertype(EtherTypes::Ipv4);
-        eth.set_payload(ip_buf);
-        info!("[xdp] - {:?}", eth);
-        let eth = eth.consume_to_immutable();
-        let eth_buf = eth.packet();
-
-        _xsk_ring_prod__fill_addr(tx, *idx_tx)
-            .write(xsk_alloc_umem_frame(umem_frame_addr, umem_frame_free));
-        let desc = _xsk_ring_prod__tx_desc(tx, *idx_tx);
-        *idx_tx += 1;
-
-        info!("[xdp] - {:?}", eth_buf);
-
-        (*desc).len = eth_buf.len() as _;
-        let data_ptr = _xsk_umem__get_data(umem, (*desc).addr);
-        ptr::copy_nonoverlapping(eth_buf.as_ptr(), data_ptr as *mut u8, eth_buf.len());
-        // let _ = data.write(eth_buf);
-
-        info!("[xdp] - data write finished");
-
-        _xsk_ring_prod__submit(tx, 1);
-        info!("[xdp] - submit finished");
-        sendto(xsk_socket__fd(xsk), null(), 0, MSG_DONTWAIT, null(), 0);
-        info!("[xdp] - sendto finished");
-    }
->>>>>>> 92580bab
 }
 
 fn extract_ipv4(socket_addr: &SocketAddr) -> Ipv4Addr {
